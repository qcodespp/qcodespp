--- conflicted
+++ resolved
@@ -94,11 +94,7 @@
             self.loaded_data = np.genfromtxt(self.filepath, delimiter=self.settings['delimiter'],skip_header=1)
 
         if self.loaded_data.shape[0] > 0 and self.loaded_data.shape[1] > 0:
-<<<<<<< HEAD
             # Only do stuff if data has actually been loaded.
-=======
-            
->>>>>>> 6f5d9320
             if self.settings['transpose'] == 'False':
                 self.loaded_data = np.transpose(self.loaded_data)
 
@@ -133,7 +129,6 @@
                 self.all_parameter_names=[f"column_{i}" for i in range(self.loaded_data.shape[0])]
                 for i,name in enumerate(self.all_parameter_names):
                     self.data_dict[name]=self.loaded_data[i]
-<<<<<<< HEAD
 
             self.measured_data_points = self.loaded_data.shape[0]
 
@@ -167,43 +162,6 @@
 
         else:
             return ValueError(f'Could not load data from {self.filepath}. File may be empty or not formatted correctly.')
-=======
-
-            self.measured_data_points = self.loaded_data.shape[0]
-
-            self.settings['X data'] = self.all_parameter_names[0]
-            self.settings['Y data'] = self.all_parameter_names[1]
-            self.settings['xlabel'] = self.all_parameter_names[0]
-            self.settings['ylabel'] = self.all_parameter_names[1]
-            self.settings['default_xlabel'] = self.all_parameter_names[0]
-            self.settings['default_ylabel'] = self.all_parameter_names[1]
-            self.settings['default_fftxlabel'] = f'1/{self.all_parameter_names[0]}'
-
-            if self.loaded_data[0,1] == self.loaded_data[0,0] and len(self.all_parameter_names) > 2:
-                self.settings['Z data'] = self.all_parameter_names[2]
-                self.settings['clabel'] = self.all_parameter_names[2]
-                self.settings['default_clabel'] = self.all_parameter_names[2]
-                self.settings['default_histlabel'] = self.all_parameter_names[2]
-                self.settings['default_fftylabel'] = f'1/{self.all_parameter_names[1]}'
-                self.dim=3
-            else:
-                self.dim=2
-                self.settings['default_histlabel'] = self.all_parameter_names[1]
-
-            self.settings_menu_options = {'X data': self.all_parameter_names,
-                                    'Y data': self.all_parameter_names,
-                                    'Z data': self.all_parameter_names}
-            negparamnames=[f'-{name}' for name in self.all_parameter_names]
-            allnames=np.hstack((self.all_parameter_names,negparamnames))
-            self.filter_menu_options = {'Multiply': allnames,
-                                        'Divide': allnames,
-                                        'Add/Subtract': allnames}
-            
-            return None
-        else:
-            self.data_dict = None
-            return ValueError(f"Could not load data from {self.filepath}. The file may be empty or not formatted correctly.")
->>>>>>> 6f5d9320
         
     def get_column_data(self,line=None):
         if line is not None:
@@ -318,11 +276,7 @@
         if not hasattr(self, 'extra_cols'):
             self.extra_cols = []
         self.extra_cols.append(name)
-<<<<<<< HEAD
-        
-=======
-
->>>>>>> 6f5d9320
+
     def filttocol(self, axis):
         axes={'X': 0, 'Y': 1, 'Z': 2}
         if hasattr(self, 'sidebar1D'):
@@ -333,13 +287,7 @@
         else:
             data_to_send = self.processed_data[axes[axis]]
             colname= f'Filtered: {self.settings[f'{axis} data']}'
-<<<<<<< HEAD
         self.add_array_to_data_dict(data_to_send, colname)
-
-=======
-
-        self.add_array_to_data_dict(data_to_send, colname)
->>>>>>> 6f5d9320
 
     def copy_raw_to_processed_data(self,line=None):
         if line is not None:
@@ -512,15 +460,6 @@
                         self.cbar = self.figure.colorbar(self.image)
                         if self.view_settings['CBarHist'] == True:
                             self.add_cbar_hist()
-<<<<<<< HEAD
-=======
-                    if hasattr(self, 'dimension_mismatch') and self.dimension_mismatch:
-                        self.axes.text(0.5, 0.5, 'Cannot plot arrays of\ndifferent shape,\n plot not updated', 
-                                       horizontalalignment='center', 
-                                       verticalalignment='center', 
-                                       transform=self.axes.transAxes, 
-                                       fontsize=20, color='white')
->>>>>>> 6f5d9320
 
                 if not self.labels_changed:
                     self.apply_default_lables()
@@ -542,11 +481,7 @@
                 self.apply_axlim_settings()
                 self.apply_axscale_settings()
             except Exception as e:
-<<<<<<< HEAD
-                editor_window.log_error(f"Error while ploting {self.label}: {e}")
-=======
                 editor_window.log_error(f"Error while plotting {self.label}: {e}")
->>>>>>> 6f5d9320
 
     def apply_default_lables(self):
         if 'default_xlabel' in self.settings.keys():
@@ -941,7 +876,6 @@
         self.dataset2d.reset_view_settings()
 
     def add_plot(self, editor_window):
-<<<<<<< HEAD
         try:
             self.dataset2d.axes=self.axes
             self.dataset2d.figure=self.figure
@@ -968,46 +902,6 @@
                     self.cbar = self.figure.colorbar(self.image)
                     if self.view_settings['CBarHist'] == True:
                         self.add_cbar_hist()
-=======
-        self.dataset2d.axes=self.axes
-        self.dataset2d.figure=self.figure
-        self.dataset1d.axes=self.axes
-        self.dataset1d.figure=self.figure
-
-        if self.show_2d_data:
-            cmap_str = self.dataset2d.view_settings['Colormap']
-            if self.dataset2d.view_settings['Reverse']:
-                cmap_str += '_r'
-            cmap = cm.get_cmap(cmap_str, lut=int(self.dataset2d.settings['cmap levels']))
-            cmap.set_bad(self.dataset2d.settings['maskcolor'])
-
-            norm = MidpointNormalize(vmin=self.dataset2d.view_settings['Minimum'], 
-                                        vmax=self.dataset2d.view_settings['Maximum'], 
-                                        midpoint=self.dataset2d.view_settings['Midpoint'])
-            self.image = self.axes.pcolormesh(self.dataset2d.processed_data[0], 
-                                                self.dataset2d.processed_data[1], 
-                                                self.dataset2d.processed_data[2], 
-                                                shading=self.dataset2d.settings['shading'], 
-                                                norm=norm, cmap=cmap,
-                                                rasterized=self.dataset2d.settings['rasterized'])
-            if self.dataset2d.settings['colorbar'] == 'True':
-                self.cbar = self.figure.colorbar(self.image)
-                if self.view_settings['CBarHist'] == True:
-                    self.add_cbar_hist()
-
-        # Now plot 1D data on top
-        if not hasattr(self, 'sidebar1D'):
-            self.sidebar1D = Sidebar1D(self.dataset1d,editor_window=editor_window)
-            self.sidebar1D.running = True
-            if hasattr(self.dataset1d, 'plotted_lines'):
-                for line in self.dataset1d.plotted_lines.keys():
-                    self.sidebar1D.append_trace_to_table(line)
-        
-        if not hasattr(self.dataset1d, 'plotted_lines'):
-            # Should basically never happen; user should always have created a plot before since it's 'combine _checked_ files'
-            self.dataset1d.init_plotted_lines()
-            self.sidebar1D.append_trace_to_table(0)
->>>>>>> 6f5d9320
 
             # Now plot 1D data on top
             if not hasattr(self, 'sidebar1D'):
